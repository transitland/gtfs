--- conflicted
+++ resolved
@@ -22,14 +22,12 @@
       GTFS::FeedInfo
     ]
     SOURCE_FILES = Hash[ENTITIES.map { |e| [e.filename, e] }]
-<<<<<<< HEAD
+
     DEFAULT_OPTIONS = {
       strict: true,
+      auto_detect_root: false,
       use_symbols: false
     }
-=======
-    DEFAULT_OPTIONS = {strict: true, auto_detect_root: false}
->>>>>>> e3a78cb5
 
     attr_accessor :source, :archive, :path, :options
 
